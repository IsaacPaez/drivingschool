--- conflicted
+++ resolved
@@ -7,11 +7,7 @@
     <div className="w-full md:w-3/4 h-96 rounded-lg overflow-hidden shadow-lg">
       <iframe
         title="Driving School Locations"
-<<<<<<< HEAD
-        src="https://www.google.com/maps/d/embed?mid=17fL0-npFO8UAPBJw1y2o-6wNpus9FNE&output=embed&force=lite"
-=======
         src="https://www.google.com/maps/d/embed?mid=1dJlI4dwjiHGmIot1V3yn9zEcefOkMEg&ehbc=2E312F&noprof=1"
->>>>>>> 7d57a33e
         width="100%"
         height="100%"
         className="border-0"
