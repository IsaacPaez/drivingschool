"use client";

import React, { useState, useEffect } from "react";
import Image from "next/image";
import { motion } from "framer-motion";
import { FaSearch } from "react-icons/fa";
<<<<<<< HEAD
import AuthenticatedButton from "@/components/AuthenticatedButton";
import PopupPackages from "@/components/PopupPackages";
=======
import AuthenticatedButton from "@/components/AuthenticatedButton"; // ✅ Botón autenticado
>>>>>>> 8c8e3545

const Page: React.FC = () => {
  interface Package {
    _id: string;
    title: string;
    category: string;
    media: string[];
    price: number;
    buttonLabel?: string;
  }

  const [data, setData] = useState<Package[]>([]);

  const [filteredData, setFilteredData] = useState<Package[]>([]);
  const [searchQuery, setSearchQuery] = useState("");
  const [categories, setCategories] = useState<string[]>([]);
  const [selectedCategory, setSelectedCategory] = useState("all");

  useEffect(() => {
    const fetchData = async () => {
      try {
        const res = await fetch("/api/packages");
        const rawData = await res.json();

        if (Array.isArray(rawData)) {
          setData(rawData);
          setFilteredData(rawData);
          const uniqueCategories = Array.from(new Set(rawData.map((item) => item.category?.toLowerCase())));
          setCategories(uniqueCategories);
        }
      } catch (error) {
        console.error("Error fetching data:", error);
      }
    };
    fetchData();
  }, []);

  useEffect(() => {
    let filtered = data;
    if (searchQuery) {
      filtered = filtered.filter((item) => item.title.toLowerCase().includes(searchQuery.toLowerCase()));
    }
    if (selectedCategory !== "all") {
<<<<<<< HEAD
      filtered = filtered.filter((item) => item.category?.toLowerCase() === selectedCategory.toLowerCase());
=======
      filtered = filtered.filter(
        (item) => item.category?.toLowerCase() === selectedCategory.toLowerCase()
      );
>>>>>>> 8c8e3545
    }
    setFilteredData(filtered);
  }, [searchQuery, selectedCategory, data]);

  const setSelectedItem = (item: Package) => {
    // Implement the function logic here
    console.log("Selected item:", item);
  };

  return (
    <section className="bg-gray-100 pt-[170px] pb-20 px-4 sm:px-6 md:px-12 min-h-screen">
      <div className="max-w-7xl mx-auto flex flex-col md:flex-row gap-12">
        {/* 📌 SIDEBAR - FILTROS */}
        <motion.div className="w-full md:w-1/4 bg-white p-6 rounded-xl shadow-lg border border-gray-200" initial={{ opacity: 0, x: -20 }} animate={{ opacity: 1, x: 0 }} transition={{ duration: 0.5 }}>
          <h2 className="text-2xl font-semibold mb-4 text-gray-900">Filter</h2>
          <button onClick={() => setSelectedCategory("all")} className={`w-full text-left py-3 px-5 rounded-lg transition-all duration-200 border text-lg mb-3 ${selectedCategory === "all" ? "bg-blue-600 text-white font-semibold border-blue-800 shadow-md" : "bg-gray-50 text-gray-800 hover:bg-blue-100 border-gray-200"}`}>
            All
          </button>
          {categories.map((category) => (
            <button key={category} onClick={() => setSelectedCategory(category)} className={`w-full text-left py-3 px-5 rounded-lg transition-all duration-200 border text-lg mb-3 ${selectedCategory === category ? "bg-blue-600 text-white font-semibold border-blue-800 shadow-md" : "bg-gray-50 text-gray-800 hover:bg-blue-100 border-gray-200"}`}>
              {category.charAt(0).toUpperCase() + category.slice(1)}
            </button>
          ))}
          <div className="mt-6 relative">
            <input type="text" placeholder="Search..." value={searchQuery} onChange={(e) => setSearchQuery(e.target.value)} className="w-full px-4 py-2 border rounded-lg focus:ring-2 focus:ring-blue-400 focus:outline-none" />
            <FaSearch className="absolute right-3 top-3 text-gray-500" />
          </div>
        </motion.div>

        {/* 📌 RESULTADOS - TARJETAS */}
        <motion.div className="flex-1" initial={{ opacity: 0, y: 20 }} animate={{ opacity: 1, y: 0 }} transition={{ duration: 0.5 }}>
          <motion.div className="grid grid-cols-1 sm:grid-cols-2 md:grid-cols-3 lg:grid-cols-4 gap-8" initial={{ opacity: 0 }} animate={{ opacity: 1 }} transition={{ duration: 0.5 }}>
            {filteredData.map((item) => (
<<<<<<< HEAD
              <motion.div key={item._id} className="bg-white p-4 rounded-lg shadow-md border border-gray-200 flex flex-col justify-between min-h-[500px] cursor-pointer hover:shadow-lg transition" whileHover={{ scale: 1.05 }} onClick={() => setSelectedItem(item)}>
=======
              <motion.div
                key={item._id}
                className="bg-white p-6 rounded-xl shadow-lg border border-gray-200 cursor-pointer"
                whileHover={{ scale: 1.05 }}
                whileTap={{ scale: 0.95 }}
                onClick={() => setSelectedItem(item)}
              >
>>>>>>> 8c8e3545
                {/* 📌 IMAGEN */}
                <div className="relative w-full h-44 flex justify-center">
                  {item.media && item.media.length > 0 ? (
                    <Image src={item.media[0]} alt={item.title} width={200} height={150} className="rounded-lg object-cover w-full h-full" />
                  ) : (
                    <p className="text-gray-500 italic text-sm">No image available</p>
                  )}
                </div>

                {/* 📌 CONTENIDO */}
                <div className="flex-1 flex flex-col justify-between">
<<<<<<< HEAD
                  <h2 className="text-lg font-semibold text-center mt-3 text-gray-900">{item.title}</h2>
                  <p className="text-xl font-bold text-blue-600 mt-2">${item.price.toFixed(2)}</p>
=======
                  <h2 className="text-lg font-semibold text-center mt-3 text-gray-900">
                    {item.title}
                  </h2>
                  <p className="text-xl font-bold text-blue-600 mt-2">
                    ${typeof item.price === "number" ? item.price.toFixed(2) : "0.00"}
                  </p>
>>>>>>> 8c8e3545
                </div>

                {/* 📌 BOTÓN DENTRO DE LA TARJETA */}
                <div onClick={(e) => e.stopPropagation()}>
                  <AuthenticatedButton type="buy" actionData={{ itemId: item._id, title: item.title, description: item.description, price: item.price }} label={item.buttonLabel || "Add to Cart"} className="w-full bg-blue-600 text-white font-semibold py-3 rounded-xl shadow-md hover:bg-blue-700 hover:shadow-lg transition-all duration-300 text-lg" />
                </div>
              </motion.div>
            ))}
          </motion.div>
        </motion.div>
      </div>

      {/* 📌 MODAL - POPUP PACKAGE */}
      {selectedItem && <PopupPackages item={selectedItem} onClose={() => setSelectedItem(null)} />}
    </section>
  );
};

export default Page;<|MERGE_RESOLUTION|>--- conflicted
+++ resolved
@@ -4,12 +4,8 @@
 import Image from "next/image";
 import { motion } from "framer-motion";
 import { FaSearch } from "react-icons/fa";
-<<<<<<< HEAD
 import AuthenticatedButton from "@/components/AuthenticatedButton";
 import PopupPackages from "@/components/PopupPackages";
-=======
-import AuthenticatedButton from "@/components/AuthenticatedButton"; // ✅ Botón autenticado
->>>>>>> 8c8e3545
 
 const Page: React.FC = () => {
   interface Package {
@@ -19,14 +15,15 @@
     media: string[];
     price: number;
     buttonLabel?: string;
+    description: string;
   }
 
   const [data, setData] = useState<Package[]>([]);
-
   const [filteredData, setFilteredData] = useState<Package[]>([]);
   const [searchQuery, setSearchQuery] = useState("");
   const [categories, setCategories] = useState<string[]>([]);
   const [selectedCategory, setSelectedCategory] = useState("all");
+  const [selectedItem, setSelectedItem] = useState<Package | null>(null);
 
   useEffect(() => {
     const fetchData = async () => {
@@ -53,88 +50,80 @@
       filtered = filtered.filter((item) => item.title.toLowerCase().includes(searchQuery.toLowerCase()));
     }
     if (selectedCategory !== "all") {
-<<<<<<< HEAD
       filtered = filtered.filter((item) => item.category?.toLowerCase() === selectedCategory.toLowerCase());
-=======
-      filtered = filtered.filter(
-        (item) => item.category?.toLowerCase() === selectedCategory.toLowerCase()
-      );
->>>>>>> 8c8e3545
     }
     setFilteredData(filtered);
   }, [searchQuery, selectedCategory, data]);
 
-  const setSelectedItem = (item: Package) => {
-    // Implement the function logic here
-    console.log("Selected item:", item);
-  };
-
   return (
     <section className="bg-gray-100 pt-[170px] pb-20 px-4 sm:px-6 md:px-12 min-h-screen">
       <div className="max-w-7xl mx-auto flex flex-col md:flex-row gap-12">
+        
         {/* 📌 SIDEBAR - FILTROS */}
-        <motion.div className="w-full md:w-1/4 bg-white p-6 rounded-xl shadow-lg border border-gray-200" initial={{ opacity: 0, x: -20 }} animate={{ opacity: 1, x: 0 }} transition={{ duration: 0.5 }}>
+        <motion.div className="w-full md:w-1/4 bg-white p-6 rounded-xl shadow-lg border border-gray-200 flex-none"
+          initial={{ opacity: 0, x: -20 }} 
+          animate={{ opacity: 1, x: 0 }} 
+          transition={{ duration: 0.5 }}>
+          
           <h2 className="text-2xl font-semibold mb-4 text-gray-900">Filter</h2>
-          <button onClick={() => setSelectedCategory("all")} className={`w-full text-left py-3 px-5 rounded-lg transition-all duration-200 border text-lg mb-3 ${selectedCategory === "all" ? "bg-blue-600 text-white font-semibold border-blue-800 shadow-md" : "bg-gray-50 text-gray-800 hover:bg-blue-100 border-gray-200"}`}>
+          
+          <button onClick={() => setSelectedCategory("all")} 
+            className={`w-full text-left py-3 px-5 rounded-lg transition-all duration-200 border text-lg mb-3 
+            ${selectedCategory === "all" ? "bg-blue-600 text-white font-semibold border-blue-800 shadow-md" : "bg-gray-50 text-gray-800 hover:bg-blue-100 border-gray-200"}`}>
             All
           </button>
+          
           {categories.map((category) => (
-            <button key={category} onClick={() => setSelectedCategory(category)} className={`w-full text-left py-3 px-5 rounded-lg transition-all duration-200 border text-lg mb-3 ${selectedCategory === category ? "bg-blue-600 text-white font-semibold border-blue-800 shadow-md" : "bg-gray-50 text-gray-800 hover:bg-blue-100 border-gray-200"}`}>
+            <button key={category} onClick={() => setSelectedCategory(category)}
+              className={`w-full text-left py-3 px-5 rounded-lg transition-all duration-200 border text-lg mb-3 
+              ${selectedCategory === category ? "bg-blue-600 text-white font-semibold border-blue-800 shadow-md" : "bg-gray-50 text-gray-800 hover:bg-blue-100 border-gray-200"}`}>
               {category.charAt(0).toUpperCase() + category.slice(1)}
             </button>
           ))}
+          
           <div className="mt-6 relative">
-            <input type="text" placeholder="Search..." value={searchQuery} onChange={(e) => setSearchQuery(e.target.value)} className="w-full px-4 py-2 border rounded-lg focus:ring-2 focus:ring-blue-400 focus:outline-none" />
+            <input type="text" placeholder="Search..." value={searchQuery} onChange={(e) => setSearchQuery(e.target.value)}
+              className="w-full px-4 py-2 border rounded-lg focus:ring-2 focus:ring-blue-400 focus:outline-none" />
             <FaSearch className="absolute right-3 top-3 text-gray-500" />
           </div>
         </motion.div>
 
         {/* 📌 RESULTADOS - TARJETAS */}
-        <motion.div className="flex-1" initial={{ opacity: 0, y: 20 }} animate={{ opacity: 1, y: 0 }} transition={{ duration: 0.5 }}>
-          <motion.div className="grid grid-cols-1 sm:grid-cols-2 md:grid-cols-3 lg:grid-cols-4 gap-8" initial={{ opacity: 0 }} animate={{ opacity: 1 }} transition={{ duration: 0.5 }}>
-            {filteredData.map((item) => (
-<<<<<<< HEAD
-              <motion.div key={item._id} className="bg-white p-4 rounded-lg shadow-md border border-gray-200 flex flex-col justify-between min-h-[500px] cursor-pointer hover:shadow-lg transition" whileHover={{ scale: 1.05 }} onClick={() => setSelectedItem(item)}>
-=======
-              <motion.div
-                key={item._id}
-                className="bg-white p-6 rounded-xl shadow-lg border border-gray-200 cursor-pointer"
-                whileHover={{ scale: 1.05 }}
-                whileTap={{ scale: 0.95 }}
-                onClick={() => setSelectedItem(item)}
-              >
->>>>>>> 8c8e3545
-                {/* 📌 IMAGEN */}
-                <div className="relative w-full h-44 flex justify-center">
-                  {item.media && item.media.length > 0 ? (
-                    <Image src={item.media[0]} alt={item.title} width={200} height={150} className="rounded-lg object-cover w-full h-full" />
-                  ) : (
-                    <p className="text-gray-500 italic text-sm">No image available</p>
-                  )}
-                </div>
+        <motion.div className="flex-1 grid grid-cols-1 md:grid-cols-2 lg:grid-cols-3 gap-6"
+          initial={{ opacity: 0, y: 20 }} 
+          animate={{ opacity: 1, y: 0 }} 
+          transition={{ duration: 0.5 }}>
+          
+          {filteredData.map((item) => (
+            <motion.div key={item._id} 
+              className="bg-white p-4 rounded-lg shadow-md border border-gray-200 flex flex-col justify-between min-h-[400px] cursor-pointer hover:shadow-lg transition" 
+              whileHover={{ scale: 1.05 }} 
+              onClick={() => setSelectedItem(item)}>
+              
+              {/* 📌 IMAGEN */}
+              <div className="relative w-full h-44 flex justify-center">
+                {item.media && item.media.length > 0 ? (
+                  <Image src={item.media[0]} alt={item.title} width={200} height={150} className="rounded-lg object-cover w-full h-full" />
+                ) : (
+                  <p className="text-gray-500 italic text-sm">No image available</p>
+                )}
+              </div>
 
-                {/* 📌 CONTENIDO */}
-                <div className="flex-1 flex flex-col justify-between">
-<<<<<<< HEAD
-                  <h2 className="text-lg font-semibold text-center mt-3 text-gray-900">{item.title}</h2>
-                  <p className="text-xl font-bold text-blue-600 mt-2">${item.price.toFixed(2)}</p>
-=======
-                  <h2 className="text-lg font-semibold text-center mt-3 text-gray-900">
-                    {item.title}
-                  </h2>
-                  <p className="text-xl font-bold text-blue-600 mt-2">
-                    ${typeof item.price === "number" ? item.price.toFixed(2) : "0.00"}
-                  </p>
->>>>>>> 8c8e3545
-                </div>
+              {/* 📌 CONTENIDO */}
+              <div className="flex-1 flex flex-col justify-between">
+                <h2 className="text-lg font-semibold text-center mt-3 text-gray-900">{item.title}</h2>
+                <p className="text-xl font-bold text-blue-600 mt-2">${item.price.toFixed(2)}</p>
+              </div>
 
-                {/* 📌 BOTÓN DENTRO DE LA TARJETA */}
-                <div onClick={(e) => e.stopPropagation()}>
-                  <AuthenticatedButton type="buy" actionData={{ itemId: item._id, title: item.title, description: item.description, price: item.price }} label={item.buttonLabel || "Add to Cart"} className="w-full bg-blue-600 text-white font-semibold py-3 rounded-xl shadow-md hover:bg-blue-700 hover:shadow-lg transition-all duration-300 text-lg" />
-                </div>
-              </motion.div>
-            ))}
-          </motion.div>
+              {/* 📌 BOTÓN DENTRO DE LA TARJETA */}
+              <div onClick={(e) => e.stopPropagation()}>
+                <AuthenticatedButton type="buy" 
+                  actionData={{ itemId: item._id, title: item.title, description: item.description, price: item.price }} 
+                  label={item.buttonLabel || "Add to Cart"} 
+                  className="w-full bg-blue-600 text-white font-semibold py-3 rounded-xl shadow-md hover:bg-blue-700 hover:shadow-lg transition-all duration-300 text-lg" />
+              </div>
+            </motion.div>
+          ))}
         </motion.div>
       </div>
 
