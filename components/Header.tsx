--- conflicted
+++ resolved
@@ -5,45 +5,31 @@
 import Image from "next/image";
 import { usePathname } from "next/navigation"; // ✅ Importamos para detectar la ruta actual
 import { SignedIn, SignedOut, SignInButton, UserButton } from "@clerk/nextjs";
-<<<<<<< HEAD
 import CartIcon from "./CartIcon"; // ✅ Importamos el ícono del carrito
 
 const Header = () => {
   const pathname = usePathname(); // ✅ Detectamos en qué página estamos
   const isHome = pathname === "/"; // ✅ Si estamos en Home
-=======
-import { usePathname } from "next/navigation"; // Importamos usePathname para saber la ruta actual
-
-const Header = () => {
-  const pathname = usePathname(); // Obtenemos la ruta actual
->>>>>>> 173c978a
 
   return (
     <header className="fixed top-0 left-0 w-full z-50">
       {/* Top Row with Phone and Login */}
-<<<<<<< HEAD
       <div className="bg-transparent flex justify-center gap-4 items-center px-6 py-2 text-sm font-sans">
         <span
           className={`${isHome ? "text-white" : "text-blue-800"} font-semibold`}
         >
-=======
-      <div className="bg-transparent flex justify-center gap-4 items-center px-6 py-1 text-sm font-sans">
-        <span className="text-blue-800 font-semibold">
->>>>>>> 173c978a
           Phone: <strong className="font-semibold">561 330 7007</strong>
         </span>
 
         {/* Botón de Login con Clerk */}
         <SignedOut>
           <SignInButton>
-          <div className="hidden md:block text-left">
-            <button className="bg-[#0056b3] text-white font-semibold px-6 py-2 w-fit self-start rounded-full shadow-lg shadow-gray-700 hover:shadow-black hover:bg-[#27ae60] hover:-translate-y-1 transition transform duration-300 ease-out cursor-pointer active:translate-y-1">
-              Login
-          
-            </button>
-          </div>
+            <div className="hidden md:block text-left">
+              <button className="bg-[#0056b3] text-white font-semibold px-6 py-2 w-fit self-start rounded-full shadow-lg shadow-gray-700 hover:shadow-black hover:bg-[#27ae60] hover:-translate-y-1 transition transform duration-300 ease-out cursor-pointer active:translate-y-1">
+                Login
+              </button>
+            </div>
           </SignInButton>
-
         </SignedOut>
 
         {/* Menú de usuario cuando está autenticado */}
@@ -96,13 +82,10 @@
         </nav>
 
         {/* Book Now Button */}
+        {/* Book Now Button */}
         <div className="hidden md:block text-left">
           <Link href="/Book-Now" passHref>
-<<<<<<< HEAD
             <div className="bg-[#27ae60] text-white font-semibold px-6 py-2 w-fit self-start rounded-full shadow-lg hover:bg-[#0056b3] hover:-translate-y-1 transition transform duration-300 ease-out cursor-pointer active:translate-y-1">
-=======
-            <div className="bg-[#27ae60] text-white font-semibold px-6 py-2 w-fit self-start rounded-full shadow-lg shadow-gray-700 hover:shadow-black hover:bg-[#0056b3] hover:-translate-y-1 transition transform duration-300 ease-out cursor-pointer active:translate-y-1">
->>>>>>> 173c978a
               Book Now
             </div>
           </Link>
