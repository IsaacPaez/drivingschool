{
  "name": "pagina_web",
  "version": "0.1.0",
  "private": true,
  "scripts": {
    "dev": "next dev --turbopack",
    "build": "next build",
    "start": "next start",
    "lint": "next lint"
  },
  "dependencies": {
    "@clerk/nextjs": "^6.10.6",
<<<<<<< HEAD
    "@stripe/react-stripe-js": "^3.1.1",
    "@stripe/stripe-js": "^5.6.0",
=======
    "@supabase/supabase-js": "^2.48.1",
>>>>>>> f0ad303e
    "autoprefixer": "^10.4.20",
    "framer-motion": "^12.0.6",
    "heatmap.js": "^2.0.5",
    "mongoose": "^8.9.6",
    "next": "15.1.5",
    "react": "^19.0.0",
    "react-calendar": "^5.1.0",
    "react-dom": "^19.0.0",
    "react-icons": "^5.4.0",
    "stripe": "^17.6.0",
    "swiper": "^11.2.2"
  },
  "devDependencies": {
    "@eslint/eslintrc": "^3",
    "@types/heatmap.js": "^2.0.41",
    "@types/node": "^20",
    "@types/react": "^19",
    "@types/react-calendar": "^3.9.0",
    "@types/react-dom": "^19",
    "eslint": "^9",
    "eslint-config-next": "15.1.5",
    "postcss": "^8.5.1",
    "tailwindcss": "^3.4.17",
    "typescript": "^5"
  }
}<|MERGE_RESOLUTION|>--- conflicted
+++ resolved
@@ -10,12 +10,9 @@
   },
   "dependencies": {
     "@clerk/nextjs": "^6.10.6",
-<<<<<<< HEAD
     "@stripe/react-stripe-js": "^3.1.1",
     "@stripe/stripe-js": "^5.6.0",
-=======
     "@supabase/supabase-js": "^2.48.1",
->>>>>>> f0ad303e
     "autoprefixer": "^10.4.20",
     "framer-motion": "^12.0.6",
     "heatmap.js": "^2.0.5",
