import type { NextConfig } from "next";

const nextConfig: NextConfig = {
<<<<<<< HEAD
  serverExternalPackages: ["stripe"], // ✅ Nueva opción para Next.js 15
=======
  /* Config options here */
>>>>>>> f0ad303e
  images: {
    remotePatterns: [
      {
        protocol: "https",
        hostname: "res.cloudinary.com",
      },
    ],
  },
<<<<<<< HEAD
=======

  async headers() {
    return [
      {
        source: "/(.*)", // Aplica a todas las rutas
        headers: [
          {
            key: "X-Frame-Options",
            value: "ALLOWALL", // Permite que el sitio se cargue en un iframe
          },
          {
            key: "Content-Security-Policy",
            value: "frame-ancestors 'self' http://localhost:3000 https://driving-school-mocha.vercel.app https://dashboard-ds-flax.vercel.app",
          },
        ],
      },
    ];
  },
>>>>>>> f0ad303e
};

export default nextConfig;<|MERGE_RESOLUTION|>--- conflicted
+++ resolved
@@ -1,11 +1,7 @@
 import type { NextConfig } from "next";
 
 const nextConfig: NextConfig = {
-<<<<<<< HEAD
   serverExternalPackages: ["stripe"], // ✅ Nueva opción para Next.js 15
-=======
-  /* Config options here */
->>>>>>> f0ad303e
   images: {
     remotePatterns: [
       {
@@ -14,8 +10,6 @@
       },
     ],
   },
-<<<<<<< HEAD
-=======
 
   async headers() {
     return [
@@ -34,7 +28,6 @@
       },
     ];
   },
->>>>>>> f0ad303e
 };
 
-export default nextConfig;+export default nextConfig;
